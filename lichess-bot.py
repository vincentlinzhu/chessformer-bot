import argparse
import chess
from chess.variant import find_variant
import chess.polyglot
import engine_wrapper
import model
import json
import lichess
import logging
import multiprocessing
import logging_pool
import signal
import time
import backoff
import threading
from config import load_config
from conversation import Conversation, ChatLine
from functools import partial
from requests.exceptions import ChunkedEncodingError, ConnectionError, HTTPError, ReadTimeout
from urllib3.exceptions import ProtocolError
from ColorLogger import enable_color_logging

logger = logging.getLogger(__name__)

try:
    from http.client import RemoteDisconnected
    # New in version 3.5: Previously, BadStatusLine('') was raised.
except ImportError:
    from http.client import BadStatusLine as RemoteDisconnected

__version__ = "1.1.5"

terminated = False


def signal_handler(signal, frame):
    global terminated
    logger.debug("Recieved SIGINT. Terminating client.")
    terminated = True


signal.signal(signal.SIGINT, signal_handler)


def is_final(exception):
    return isinstance(exception, HTTPError) and exception.response.status_code < 500


def upgrade_account(li):
    if li.upgrade_to_bot_account() is None:
        return False

    logger.info("Succesfully upgraded to Bot Account!")
    return True


def watch_control_stream(control_queue, li):
    while not terminated:
        try:
            response = li.get_event_stream()
            lines = response.iter_lines()
            for line in lines:
                if line:
                    event = json.loads(line.decode('utf-8'))
                    control_queue.put_nowait(event)
                else:
                    control_queue.put_nowait({"type": "ping"})
        except Exception:
            pass


def start(li, user_profile, engine_factory, config):
    challenge_config = config["challenge"]
    max_games = challenge_config.get("concurrency", 1)
    logger.info("You're now connected to {} and awaiting challenges.".format(config["url"]))
    manager = multiprocessing.Manager()
    challenge_queue = manager.list()
    control_queue = manager.Queue()
    control_stream = multiprocessing.Process(target=watch_control_stream, args=[control_queue, li])
    control_stream.start()
    busy_processes = 0
    queued_processes = 0

    with logging_pool.LoggingPool(max_games + 1) as pool:
        while not terminated:
            event = control_queue.get()
            if event["type"] == "terminated":
                break
            elif event["type"] == "local_game_done":
                busy_processes -= 1
                logger.info("+++ Process Free. Total Queued: {}. Total Used: {}".format(queued_processes, busy_processes))
            elif event["type"] == "challenge":
                chlng = model.Challenge(event["challenge"])
                if chlng.is_supported(challenge_config):
                    challenge_queue.append(chlng)
                    if (challenge_config.get("sort_by", "best") == "best"):
                        list_c = list(challenge_queue)
                        list_c.sort(key=lambda c: -c.score())
                        challenge_queue = list_c
                else:
                    try:
                        li.decline_challenge(chlng.id)
                        logger.info("    Decline {}".format(chlng))
                    except Exception:
                        pass
            elif event["type"] == "gameStart":
                if queued_processes <= 0:
                    logger.debug("Something went wrong. Game is starting and we don't have a queued process")
                else:
                    queued_processes -= 1
                busy_processes += 1
                logger.info("--- Process Used. Total Queued: {}. Total Used: {}".format(queued_processes, busy_processes))
                game_id = event["game"]["id"]
                pool.apply_async(play_game, [li, game_id, control_queue, engine_factory, user_profile, config, challenge_queue])
            while ((queued_processes + busy_processes) < max_games and challenge_queue):  # keep processing the queue until empty or max_games is reached
                chlng = challenge_queue.pop(0)
                try:
                    logger.info("    Accept {}".format(chlng))
                    queued_processes += 1
                    li.accept_challenge(chlng.id)
                    logger.info("--- Process Queue. Total Queued: {}. Total Used: {}".format(queued_processes, busy_processes))
                except (HTTPError, ReadTimeout) as exception:
                    if isinstance(exception, HTTPError) and exception.response.status_code == 404:  # ignore missing challenge
                        logger.info("    Skip missing {}".format(chlng))
                    queued_processes -= 1

    logger.info("Terminated")
    control_stream.terminate()
    control_stream.join()


ponder_results = {}


@backoff.on_exception(backoff.expo, BaseException, max_time=600, giveup=is_final)
def play_game(li, game_id, control_queue, engine_factory, user_profile, config, challenge_queue):
    response = li.get_game_stream(game_id)
    lines = response.iter_lines()

    # Initial response of stream will be the full game info. Store it
    initial_state = json.loads(next(lines).decode('utf-8'))
    game = model.Game(initial_state, user_profile["username"], li.baseUrl, config.get("abort_time", 20))
    board = setup_board(game)
    engine = engine_factory(board)
    engine.get_opponent_info(game)
    conversation = Conversation(game, engine, li, __version__, challenge_queue)

    logger.info("+++ {}".format(game))

    engine_cfg = config["engine"]
    is_uci = engine_cfg["protocol"] == "uci"
    is_uci_ponder = is_uci and engine_cfg.get("uci_ponder", False)
    move_overhead = config.get("move_overhead", 1000)
    polyglot_cfg = engine_cfg.get("polyglot", {})
    book_cfg = polyglot_cfg.get("book", {})

    ponder_thread = None
    deferredFirstMove = False

    ponder_uci = None

    def ponder_thread_func(game, engine, board, wtime, btime, winc, binc):
        global ponder_results
        best_move, ponder_move = engine.search_with_ponder(board, wtime, btime, winc, binc, True)
        ponder_results[game.id] = (best_move, ponder_move)

    engine.set_time_control(game)

    if len(board.move_stack) < 2:
        while not terminated:
            try:
                if not polyglot_cfg.get("enabled") or not play_first_book_move(game, engine, board, li, book_cfg):
                    if not play_first_move(game, engine, board, li):
                        deferredFirstMove = True
                break
            except HTTPError as exception:
                if exception.response.status_code == 400:  # fallthrough
                    break
    else:
        moves = game.state["moves"].split()
        if not is_game_over(game) and is_engine_move(game, moves):
            book_move = None
            best_move = None
            ponder_move = None
            wtime = game.state["wtime"]
            btime = game.state["btime"]
            start_time = time.perf_counter_ns()

            if polyglot_cfg.get("enabled") and len(moves) <= polyglot_cfg.get("max_depth", 8) * 2 - 1:
                book_move = get_book_move(board, book_cfg)
<<<<<<< HEAD
            if book_move is None:
=======
            if book_move == None:
                if board.turn == chess.WHITE:
                    wtime = max(0, wtime - move_overhead - int((time.perf_counter_ns() - start_time) / 1000000))
                else:
                    btime = max(0, btime - move_overhead - int((time.perf_counter_ns() - start_time) / 1000000))
>>>>>>> 009a3925
                logger.info("Searching for wtime {} btime {}".format(wtime, btime))
                best_move, ponder_move = engine.search_with_ponder(board, wtime, btime, game.state["winc"], game.state["binc"])
                engine.print_stats()
            else:
                best_move = book_move

            if is_uci_ponder and ponder_move is not None:
                ponder_board = board.copy()
                ponder_board.push(best_move)
                ponder_board.push(ponder_move)
                ponder_uci = ponder_move.uci()
                if board.turn == chess.WHITE:
                    wtime = max(0, wtime - move_overhead - int((time.perf_counter_ns() - start_time) / 1000000) + game.state["winc"])
                else:
                    btime = max(0, btime - move_overhead - int((time.perf_counter_ns() - start_time) / 1000000) + game.state["binc"])
                logger.info("Pondering for wtime {} btime {}".format(wtime, btime))
                ponder_thread = threading.Thread(target=ponder_thread_func, args=(game, engine, ponder_board, wtime, btime, game.state["winc"], game.state["binc"]))
                ponder_thread.start()
            li.make_move(game.id, best_move)

    while not terminated:
        try:
            binary_chunk = next(lines)
        except StopIteration:
            break
        try:
            upd = json.loads(binary_chunk.decode('utf-8')) if binary_chunk else None
            u_type = upd["type"] if upd else "ping"
            if u_type == "chatLine":
                conversation.react(ChatLine(upd), game)
            elif u_type == "gameState":
                game.state = upd
                moves = upd["moves"].split()
                board = update_board(board, moves[-1])
                if not is_game_over(game) and is_engine_move(game, moves):
                    if config.get("fake_think_time") and len(moves) > 9:
                        delay = min(game.clock_initial, game.my_remaining_seconds()) * 0.015
                        accel = 1 - max(0, min(100, len(moves) - 20)) / 150
                        sleep = min(5, delay * accel)
                        time.sleep(sleep)

                    book_move = None
                    best_move = None
                    ponder_move = None
                    if ponder_thread is not None:
                        move_uci = moves[-1]
                        if ponder_uci == move_uci:
                            engine.engine.ponderhit()
                            ponder_thread.join()
                            ponder_thread = None
                            best_move, ponder_move = ponder_results[game.id]
                            engine.print_stats()
                        else:
                            engine.engine.stop()
                            ponder_thread.join()
                            ponder_thread = None
                        ponder_uci = None

                    wtime = upd["wtime"]
                    btime = upd["btime"]
                    start_time = time.perf_counter_ns()

                    if not deferredFirstMove:
                        if polyglot_cfg.get("enabled") and len(moves) <= polyglot_cfg.get("max_depth", 8) * 2 - 1:
                            book_move = get_book_move(board, book_cfg)
<<<<<<< HEAD
                        if best_move is None:
                            if book_move is None:
=======
                        if best_move == None:
                            if book_move == None:
                                if board.turn == chess.WHITE:
                                    wtime = max(0, wtime - move_overhead - int((time.perf_counter_ns() - start_time) / 1000000))
                                else:
                                    btime = max(0, btime - move_overhead - int((time.perf_counter_ns() - start_time) / 1000000))
>>>>>>> 009a3925
                                logger.info("Searching for wtime {} btime {}".format(wtime, btime))
                                best_move, ponder_move = engine.search_with_ponder(board, wtime, btime, upd["winc"], upd["binc"])
                                engine.print_stats()
                            else:
                                best_move = book_move
                        else:
                            if book_move is not None:
                                best_move = book_move
                                ponder_move = None

                        if is_uci_ponder and ponder_move is not None:
                            ponder_board = board.copy()
                            ponder_board.push(best_move)
                            ponder_board.push(ponder_move)
                            ponder_uci = ponder_move.uci()
                            if board.turn == chess.WHITE:
                                wtime = max(0, wtime - move_overhead - int((time.perf_counter_ns() - start_time) / 1000000) + upd["winc"])
                            else:
                                btime = max(0, btime - move_overhead - int((time.perf_counter_ns() - start_time) / 1000000) + upd["binc"])
                            logger.info("Pondering for wtime {} btime {}".format(wtime, btime))
                            ponder_thread = threading.Thread(target=ponder_thread_func, args=(game, engine, ponder_board, wtime, btime, upd["winc"], upd["binc"]))
                            ponder_thread.start()
                        li.make_move(game.id, best_move)
                    else:
                        if not polyglot_cfg.get("enabled") or not play_first_book_move(game, engine, board, li, book_cfg):
                            play_first_move(game, engine, board, li)
                        deferredFirstMove = False
                if board.turn == chess.WHITE:
                    game.ping(config.get("abort_time", 20), (upd["wtime"] + upd["winc"]) / 1000 + 60)
                else:
                    game.ping(config.get("abort_time", 20), (upd["btime"] + upd["binc"]) / 1000 + 60)
            elif u_type == "ping":
                if game.should_abort_now():
                    logger.info("    Aborting {} by lack of activity".format(game.url()))
                    li.abort(game.id)
                    break
                elif game.should_terminate_now():
                    logger.info("    Terminating {} by lack of activity".format(game.url()))
                    if game.is_abortable():
                        li.abort(game.id)
                    break
        except (HTTPError, ReadTimeout, RemoteDisconnected, ChunkedEncodingError, ConnectionError, ProtocolError):
            if game.id in (ongoing_game["gameId"] for ongoing_game in li.get_ongoing_games()):
                continue
            else:
                break

    logger.info("--- {} Game over".format(game.url()))
    engine.engine.stop()
    engine.quit()
    if ponder_thread is not None:
        ponder_thread.join()
        ponder_thread = None

    # This can raise queue.NoFull, but that should only happen if we're not processing
    # events fast enough and in this case I believe the exception should be raised
    control_queue.put_nowait({"type": "local_game_done"})


def play_first_move(game, engine, board, li):
    moves = game.state["moves"].split()
    if is_engine_move(game, moves):
        # need to hardcode first movetime since Lichess has 30 sec limit.
        best_move = engine.first_search(board, 10000)
        engine.print_stats()
        li.make_move(game.id, best_move)
        return True
    return False


def play_first_book_move(game, engine, board, li, config):
    moves = game.state["moves"].split()
    if is_engine_move(game, moves):
        book_move = get_book_move(board, config)
        if book_move:
            li.make_move(game.id, book_move)
            return True
        else:
            return play_first_move(game, engine, board, li)
    return False


def get_book_move(board, config):
    if board.uci_variant == "chess":
        books = config["standard"]
    else:
        if config.get("{}".format(board.uci_variant)):
            books = config["{}".format(board.uci_variant)]
        else:
            return None

    for book in books:
        with chess.polyglot.open_reader(book) as reader:
            try:
                selection = config.get("selection", "weighted_random")
                if selection == "weighted_random":
                    move = reader.weighted_choice(board).move()
                elif selection == "uniform_random":
                    move = reader.choice(board, minimum_weight=config.get("min_weight", 1)).move()
                elif selection == "best_move":
                    move = reader.find(board, minimum_weight=config.get("min_weight", 1)).move()
            except IndexError:
                # python-chess raises "IndexError" if no entries found
                move = None

        if move is not None:
            logger.info("Got move {} from book {}".format(move, book))
            return move
        
    return None


def setup_board(game):
    if game.variant_name.lower() == "chess960":
        board = chess.Board(game.initial_fen, chess960=True)
    elif game.variant_name == "From Position":
        board = chess.Board(game.initial_fen)
    else:
        VariantBoard = find_variant(game.variant_name)
        board = VariantBoard()
    moves = game.state["moves"].split()
    for move in moves:
        board = update_board(board, move)

    return board


def is_white_to_move(game, moves):
    return len(moves) % 2 == (0 if game.white_starts else 1)


def is_engine_move(game, moves):
    return game.is_white == is_white_to_move(game, moves)


def is_game_over(game):
    return game.state["status"] != "started"


def update_board(board, move):
    uci_move = chess.Move.from_uci(move)
    if board.is_legal(uci_move):
        board.push(uci_move)
    else:
        logger.debug('Ignoring illegal move {} on board {}'.format(move, board.fen()))
    return board


def intro():
    return r"""
    .   _/|
    .  // o\
    .  || ._)  lichess-bot %s
    .  //__\
    .  )___(   Play on Lichess with a bot
    """ % __version__


if __name__ == "__main__":
    parser = argparse.ArgumentParser(description='Play on Lichess with a bot')
    parser.add_argument('-u', action='store_true', help='Add this flag to upgrade your account to a bot account.')
    parser.add_argument('-v', action='store_true', help='Verbose output. Changes log level from INFO to DEBUG.')
    parser.add_argument('--config', help='Specify a configuration file (defaults to ./config.yml)')
    parser.add_argument('-l', '--logfile', help="Log file to append logs to.", default=None)
    args = parser.parse_args()

    logging.basicConfig(level=logging.DEBUG if args.v else logging.INFO, filename=args.logfile,
                        format="%(asctime)-15s: %(message)s")
    enable_color_logging(debug_lvl=logging.DEBUG if args.v else logging.INFO)
    logger.info(intro())
    CONFIG = load_config(args.config or "./config.yml")
    li = lichess.Lichess(CONFIG["token"], CONFIG["url"], __version__)

    user_profile = li.get_profile()
    username = user_profile["username"]
    is_bot = user_profile.get("title") == "BOT"
    logger.info("Welcome {}!".format(username))

    if args.u and not is_bot:
        is_bot = upgrade_account(li)

    if is_bot:
        engine_factory = partial(engine_wrapper.create_engine, CONFIG)
        start(li, user_profile, engine_factory, CONFIG)
    else:
        logger.error("{} is not a bot account. Please upgrade it to a bot account!".format(user_profile["username"]))<|MERGE_RESOLUTION|>--- conflicted
+++ resolved
@@ -188,15 +188,12 @@
 
             if polyglot_cfg.get("enabled") and len(moves) <= polyglot_cfg.get("max_depth", 8) * 2 - 1:
                 book_move = get_book_move(board, book_cfg)
-<<<<<<< HEAD
+
             if book_move is None:
-=======
-            if book_move == None:
                 if board.turn == chess.WHITE:
                     wtime = max(0, wtime - move_overhead - int((time.perf_counter_ns() - start_time) / 1000000))
                 else:
                     btime = max(0, btime - move_overhead - int((time.perf_counter_ns() - start_time) / 1000000))
->>>>>>> 009a3925
                 logger.info("Searching for wtime {} btime {}".format(wtime, btime))
                 best_move, ponder_move = engine.search_with_ponder(board, wtime, btime, game.state["winc"], game.state["binc"])
                 engine.print_stats()
@@ -262,17 +259,13 @@
                     if not deferredFirstMove:
                         if polyglot_cfg.get("enabled") and len(moves) <= polyglot_cfg.get("max_depth", 8) * 2 - 1:
                             book_move = get_book_move(board, book_cfg)
-<<<<<<< HEAD
+
                         if best_move is None:
                             if book_move is None:
-=======
-                        if best_move == None:
-                            if book_move == None:
                                 if board.turn == chess.WHITE:
                                     wtime = max(0, wtime - move_overhead - int((time.perf_counter_ns() - start_time) / 1000000))
                                 else:
                                     btime = max(0, btime - move_overhead - int((time.perf_counter_ns() - start_time) / 1000000))
->>>>>>> 009a3925
                                 logger.info("Searching for wtime {} btime {}".format(wtime, btime))
                                 best_move, ponder_move = engine.search_with_ponder(board, wtime, btime, upd["winc"], upd["binc"])
                                 engine.print_stats()
